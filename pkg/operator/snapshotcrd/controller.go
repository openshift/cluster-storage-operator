--- conflicted
+++ resolved
@@ -29,10 +29,6 @@
 // It produces following Conditions:
 // SnapshotCRDControllerUpgradeable: v1alpha1 VolumeSnapshot CRDs are not
 // present.
-<<<<<<< HEAD
-//
-=======
->>>>>>> 53afa77f
 // SnapshotCRDControllerDegraded - error checking for CRDs.
 type Controller struct {
 	operatorClient v1helpers.OperatorClient
